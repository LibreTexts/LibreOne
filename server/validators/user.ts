--- conflicted
+++ resolved
@@ -88,13 +88,9 @@
   user_type: joi.string().valid("student", "instructor"),
   verify_status: joi.string().valid("not_attempted", "denied", "verified"),
   time_zone: timeZoneValidator,
-  student_id: joi.string().min(3).max(50),
-<<<<<<< HEAD
-  disabled: joi.boolean(),   
-=======
+  student_id: joi.string().min(3).max(50), 
   disabled: joi.boolean(),
   lang: joi.string().min(2).max(10),
->>>>>>> ebda05b5
 });
 
 export const updateUserEmailSchema = joi.object({
